--- conflicted
+++ resolved
@@ -45,14 +45,9 @@
         
         # Required attributes for this solver
         for attr in ['limiters','start_step','lim_type','weno_order',
-<<<<<<< HEAD
-                     'time_integrator','char_decomp','src_term',
-                     'aux_time_dep','mwaves','upwind']:
-=======
                      'time_integrator','char_decomp',
                      'aux_time_dep','mwaves']:
->>>>>>> 04cc2140
-            self._required_attrs.append(attr)
+                     self._required_attrs.append(attr)
         
         # Defaults for required attributes
         self._default_attr_values['limiters'] = [1]
@@ -282,12 +277,8 @@
         """
         Evaluate dq/dt * (delta t)
         """
-<<<<<<< HEAD
-        deltaq = self.dq_homogeneous(state)
-=======
 
         deltaq = self.dq_hyperbolic(state)
->>>>>>> 04cc2140
 
         # Check here if we violated the CFL condition, if we did, return 
         # immediately to evolve_to_time and let it deal with picking a new
@@ -300,12 +291,7 @@
 
         return deltaq
 
-<<<<<<< HEAD
-
-    def dq_homogeneous(state):
-=======
     def dq_hyperbolic(state):
->>>>>>> 04cc2140
         raise NotImplementedError('You must subclass SharpClawSolver.')
 
          
