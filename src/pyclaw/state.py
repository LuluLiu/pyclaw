--- conflicted
+++ resolved
@@ -169,20 +169,11 @@
         Virtual routine (does nothing)
         """
         pass
-<<<<<<< HEAD
         
     def set_q_from_qbc(self,mbc,qbc):
         r"""
         Set the value of q using the array qbc. for PetSolver, this
         involves setting qbc as the local vector array then perform
-=======
-
-
-    def set_state_from_bc_arrays(self,mbc,qbc,auxbc=None):
-        """
-        Set the value of q and aux using the arrays qbc and auxbc. for PetSolver, this
-        involves setting qbc and auxbc as the local vector array then perform
->>>>>>> 56b8845b
         a local to global communication. 
         """
         
@@ -196,7 +187,6 @@
             self.q = qbc[:,mbc:-mbc,mbc:-mbc,mbc:-mbc]
         else:
             raise Exception("Assumption (1 <= ndim <= 3) violated.")
-<<<<<<< HEAD
     
     def set_aux_from_auxbc(self,mbc,auxbc):
         r"""
@@ -225,27 +215,6 @@
         
         q = self.q
         
-=======
-
-        if self.maux > 0 and auxbc is not None:
-            if ndim == 1:
-                self.aux = auxbc[:,mbc:-mbc]
-            elif ndim == 2:
-                self.aux = auxbc[:,mbc:-mbc,mbc:-mbc]
-            elif ndim == 3:
-                self.aux = auxbc[:,mbc:-mbc,mbc:-mbc,mbc:-mbc]
-            else:
-                raise Exception("Assumption (1 <= ndim <= 3) violated.")
-
-
-    def get_bc_arrays_from_state(self,mbc,qbc,auxbc=None):
-        """
-        Fills in the interior of qbc (local vector) by copying q (global vector) to it.
-        Also takes care of auxbc if it is not None and maux > 0.
-        """
-        ndim = self.grid.ndim
-        
->>>>>>> 56b8845b
         if ndim == 1:
             qbc[:,mbc:-mbc] = q
         elif ndim == 2:
@@ -254,42 +223,23 @@
             qbc[:,mbc:-mbc,mbc:-mbc,mbc:-mbc] = q
         else:
             raise Exception("Assumption (1 <= ndim <= 3) violated.")
-
-        if self.maux > 0 and auxbc is not None:
+        
+    def set_auxbc_from_aux(self,mbc,auxbc):
+        r"""
+        Fills in the interior of auxbc (local vector) by copying aux 
+        (global vector) to it.  Does nothing *if maux <= 0*.
+        """
+
+        if self.maux > 0:
+            ndim = self.grid.ndim
+            aux = self.aux
+
             if ndim == 1:
                 auxbc[:,mbc:-mbc] = aux
             elif ndim == 2:
                 auxbc[:,mbc:-mbc,mbc:-mbc] = aux
             elif ndim == 3:
                 auxbc[:,mbc:-mbc,mbc:-mbc,mbc:-mbc] = aux
-            else:
-                raise Exception("Assumption (1 <= ndim <= 3) violated.")
-
-        return qbc,auxbc
-
-<<<<<<< HEAD
-        return qbc
-        
-    def set_auxbc_from_aux(self,mbc,auxbc):
-        r"""
-        Fills in the interior of auxbc (local vector) by copying aux 
-        (global vector) to it.  Does nothing *if maux <= 0*.
-        """
-
-        if self.maux > 0:
-            ndim = self.grid.ndim
-            aux = self.aux
-
-            if ndim == 1:
-                auxbc[:,mbc:-mbc] = aux
-            elif ndim == 2:
-                auxbc[:,mbc:-mbc,mbc:-mbc] = aux
-            elif ndim == 3:
-                auxbc[:,mbc:-mbc,mbc:-mbc,mbc:-mbc] = aux
-
-        return auxbc
-=======
->>>>>>> 56b8845b
 
     # ========== Copy functionality ==========================================
     def __copy__(self):
